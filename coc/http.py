--- conflicted
+++ resolved
@@ -259,11 +259,7 @@
         cache_control_key = route.url
         cache = self.cache
         # the cache will be cleaned once it becomes stale / a new object is available from the api.
-<<<<<<< HEAD
-        if isinstance(cache, LRU) and not self.client.realtime:
-=======
         if isinstance(cache, FIFO) and not self.client.realtime and not kwargs.get("ignore_cache", False):
->>>>>>> 765e48ec
             try:
                 return cache[cache_control_key]
             except KeyError:
@@ -287,11 +283,7 @@
                             # set a callback to remove the item from cache once it's stale.
                             delta = int(response.headers["Cache-Control"].strip("max-age="))
                             data["_response_retry"] = delta
-<<<<<<< HEAD
-                            if isinstance(cache, LRU) and not self.client.realtime:
-=======
                             if isinstance(cache, FIFO) and not self.client.realtime:
->>>>>>> 765e48ec
                                 self.cache[cache_control_key] = data
                                 LOG.debug("Cache-Control max age: %s seconds, key: %s", delta, cache_control_key)
                                 self.loop.call_later(delta, self._cache_remove, cache_control_key)
