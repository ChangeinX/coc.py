--- conflicted
+++ resolved
@@ -424,14 +424,7 @@
         return [cls(data=wdata, client=self, **kwargs) for wdata in data.get("items", [])]
 
     @corrected_tag(arg_name="clan_tag")
-<<<<<<< HEAD
-    @cached("clan_wars")
-    async def get_clan_war(
-        self, clan_tag: str, cache: bool = True, fetch: bool = True, update_cache: bool = True, cls=ClanWar
-    ):
-=======
     async def get_clan_war(self, clan_tag: str, cls=ClanWar, **kwargs):
->>>>>>> 4529261d
         """
         Retrieve information about clan's current clan war
 
@@ -439,28 +432,6 @@
         -----------
         clan_tag : str
             The clan tag to search for.
-<<<<<<< HEAD
-        cache : bool
-            Indicates whether to search the cache before making an HTTP request.
-            Defaults to ``True``
-        fetch : bool
-            Indicates whether an HTTP call should be made if cache is empty.
-            Defaults to ``True``. If this is ``False`` and item in cache was not found,
-            ``None`` will be returned
-        update_cache : bool
-            Indicated whether the cache should be updated if an HTTP call is made.
-            Defaults to ``True``
-        cls
-            The factory class that will be used to create the war.
-            By default, this is :class:`ClanWar`, however if a custom class is provided,
-            this must inherit :class:`ClanWar`.
-
-        Returns
-        --------
-        :class:`ClanWar` or the custom class provided to the ``cls`` parameter.
-        """
-        # pylint: disable=protected-access, too-many-arguments
-=======
 
         Returns
         --------
@@ -475,17 +446,12 @@
         if not issubclass(cls, ClanWar):
             raise TypeError("cls must be a subclass of ClanWar.")
 
->>>>>>> 4529261d
         try:
             data = await self.http.get_clan_current_war(clan_tag)
         except Forbidden as exception:
             raise PrivateWarLog(exception.response, exception.reason) from exception
 
-<<<<<<< HEAD
-        return cls(data=data, clan_tag=clan_tag, http=self.http)
-=======
         return cls(data=data, client=self, clan_tag=clan_tag, **kwargs)
->>>>>>> 4529261d
 
     def get_clan_wars(self, clan_tags: Iterable, cls=ClanWar, **kwargs):
         """
@@ -650,17 +616,9 @@
 
             If the clan is in CWL, the league group can be accessed via :attr:`ClanWar.league_group`.
         """
-<<<<<<< HEAD
-        get_war = await self.get_clan_war(clan_tag, cache=cache, fetch=fetch, update_cache=update_cache)
-        if not get_war:
-            return None
-        if get_war.state != LEAGUE_WAR_STATE or not league_war:
-            return get_war
-=======
         # pylint: disable=protected-access
         if not issubclass(cls, ClanWar):
             raise TypeError("cls must be a subclass of ClanWar.")
->>>>>>> 4529261d
 
         try:
             get_war = await self.get_clan_war(clan_tag, cls=cls, **kwargs)
@@ -698,17 +656,10 @@
         else:
             return None
 
-<<<<<<< HEAD
-        async for war in self.get_league_wars(round_tags, cache=cache, fetch=fetch, update_cache=update_cache):
-            if war.clan and war.clan.tag == clan_tag:
-                return war
-            if war.opponent and war.opponent.tag == clan_tag:
-=======
         kwargs["league_group"] = league_group
         kwargs["clan_tag"] = clan_tag
         async for war in self.get_league_wars(round_tags, cls=cls, **kwargs):
             if war.clan_tag == clan_tag:
->>>>>>> 4529261d
                 return war
 
     def get_current_wars(self, clan_tags: Iterable, cls=ClanWar, **kwargs):
