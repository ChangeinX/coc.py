"""
MIT License

Copyright (c) 2019-2020 mathsman5133

Permission is hereby granted, free of charge, to any person obtaining a copy
of this software and associated documentation files (the "Software"), to deal
in the Software without restriction, including without limitation the rights
to use, copy, modify, merge, publish, distribute, sublicense, and/or sell
copies of the Software, and to permit persons to whom the Software is
furnished to do so, subject to the following conditions:

The above copyright notice and this permission notice shall be included in all
copies or substantial portions of the Software.

THE SOFTWARE IS PROVIDED "AS IS", WITHOUT WARRANTY OF ANY KIND, EXPRESS OR
IMPLIED, INCLUDING BUT NOT LIMITED TO THE WARRANTIES OF MERCHANTABILITY,
FITNESS FOR A PARTICULAR PURPOSE AND NONINFRINGEMENT. IN NO EVENT SHALL THE
AUTHORS OR COPYRIGHT HOLDERS BE LIABLE FOR ANY CLAIM, DAMAGES OR OTHER
LIABILITY, WHETHER IN AN ACTION OF CONTRACT, TORT OR OTHERWISE, ARISING FROM,
OUT OF OR IN CONNECTION WITH THE SOFTWARE OR THE USE OR OTHER DEALINGS IN THE
SOFTWARE.
"""
from datetime import datetime

from .utils import from_timestamp


def try_enum(_class, **kwargs):
    """Helper function to create a class from the given data."""
    if list(kwargs.values())[0] is None:
        return None

    return _class(**kwargs)


class Achievement:
    """Represents a Clash of Clans Achievement.

    Attributes
    -----------
    name:
        :class:`str`: The name of the achievement.
    stars:
        :class:`int`: The current stars achieved for the achievement.
    value:
        :class:`int`: The number of X things attained for this achievement.
    target:
        :class:`int`: The number of X things required to complete this achievement.
    info:
        :class:`str`: Information regarding the achievement.
    completion_info:
        :class:`str`: Information regarding completion of the achievement.
    village:
        :class:`str`: Either ``home`` or ``builderBase``.
    """

    __slots__ = (
        "name",
        "stars",
        "value",
        "target",
        "info",
        "completion_info",
        "village",
    )

    def __str__(self):
        return self.name

    def __repr__(self):
        attrs = [
            ("name", self.name),
            ("stars", self.stars),
            ("value", self.value),
        ]
        return "<%s %s>" % (self.__class__.__name__, " ".join("%s=%r" % t for t in attrs),)

    def __init__(self, *, data):
        self._from_data(data)

    def _from_data(self, data: dict) -> None:
        self.name = data["name"]
        self.stars = data["stars"]
        self.value = data["value"]
        self.target = data["target"]
        self.info = data["info"]
        self.completion_info = data["completionInfo"]
        self.village = data["village"]

    @property
    def is_builder_base(self) -> bool:
        """:class:`bool`: Returns a boolean which indicates if the achievement belongs to the builder base"""
        return self.village == "builderBase"

    @property
    def is_home_base(self) -> bool:
        """:class:`bool`: Returns a boolean which indicates if the achievement belongs to the home base"""
        return self.village == "home"

    @property
    def is_completed(self) -> bool:
        """:class:`bool`: Returns a boolean which indicates whether the achievement is completed (3 stars achieved)"""
        return self.stars == 3


class Troop:
    """Represents a Clash of Clans Troop.

    Attributes
    -----------
    name:
        :class:`str`: The name of the troop.
    level:
        :class:`int`: The level of the troop.
    max_level:
        :class:`int`: The overall max level of the troop; excluding townhall limitations.
    village:
        :class:`str`: Either ``home`` or ``builderBase``.
    """

    __slots__ = (
        "name",
        "level",
        "max_level",
        "village",
    )

    def __str__(self):
        return self.name

    def __repr__(self):
        attrs = [
            ("name", self.name),
            ("level", self.level),
        ]
        return "<%s %s>" % (self.__class__.__name__, " ".join("%s=%r" % t for t in attrs),)

    def __init__(self, *, data):
        self._from_data(data)

    def _from_data(self, data):
        self.name = data["name"]
        self.level = data["level"]
        self.max_level = data["maxLevel"]
        self.village = data["village"]

    @property
    def is_max(self) -> bool:
        """:class:`bool`: Returns a boolean that indicates whether the troop is the max level"""
        return self.max_level == self.level

    @property
    def is_builder_base(self) -> bool:
        """:class:`bool`: Returns a boolean that indicates whether the troop belongs to the builder base."""
        return self.village == "builderBase"

    @property
    def is_home_base(self) -> bool:
        """:class:`bool`: Returns a boolean that indicates whether the troop belongs to the home base."""
        return self.village == "home"


class Hero:
    """Represents a Clash of Clans Hero.

    Attributes
    -----------
    name:
        :class:`str`: The name of the hero.
    level:
        :class:`int`: The level of the hero.
    max_level:
        :class:`int`: The overall max level of the hero, excluding townhall limitations.
    village:
        :class:`str`: Either ``home`` or ``builderBase``.
    """

    __slots__ = (
        "name",
        "level",
        "max_level",
        "village",
    )

    def __str__(self):
        return self.name

    def __repr__(self):
        attrs = [
            ("name", self.name),
            ("level", self.level),
        ]
        return "<%s %s>" % (self.__class__.__name__, " ".join("%s=%r" % t for t in attrs),)

    def __init__(self, *, data):
        self._from_data(data)

    def _from_data(self, data: dict) -> None:
        self.name = data["name"]
        self.level = data["level"]
        self.max_level = data["maxLevel"]
        self.village = data["village"]

    @property
    def is_max(self) -> bool:
        """:class:`bool`: Returns a boolean that indicates whether the hero is the max level."""
        return self.level == self.max_level

    @property
    def is_builder_base(self) -> bool:
        """:class:`bool`: Returns a boolean that indicates whether the hero belongs to the builder base."""
        return self.village == "builderBase"

    @property
    def is_home_base(self) -> bool:
        """:class:`bool`: Returns a boolean that indicates whether the hero belongs to the home base."""
        return self.village == "home"


class Spell:
    """Represents a Clash of Clans Spell.

    Attributes
    -----------
    name:
        :class:`str`: The name of the spell.
    level:
        :class:`int`: The level of the spell.
    max_level:
        :class:`int`: The overall max level of the spell, excluding townhall limitations.
    village:
        :class:`str`: Either ``home`` or ``builderBase``.
    """

    __slots__ = ("name", "level", "max_level", "village")

    def __str__(self):
        return self.name

    def __repr__(self):
        attrs = [
            ("name", self.name),
            ("level", self.level),
        ]
        return "<%s %s>" % (self.__class__.__name__, " ".join("%s=%r" % t for t in attrs),)

    def __init__(self, *, data):
        self._from_data(data)

    def _from_data(self, data: dict) -> None:
        self.name = data["name"]
        self.level = data["level"]
        self.max_level = data["maxLevel"]
        self.village = data["village"]

    @property
    def is_max(self) -> bool:
        """:class:`bool`: Returns a boolean that indicates whether the spell is the max level."""
        return self.level == self.max_level

    @property
    def is_builder_base(self) -> bool:
        """:class:`bool`: Returns a boolean that indicates whether the spell belongs to the builder base."""
        return self.village == "builderBase"

    @property
    def is_home_base(self) -> bool:
        """:class:`bool`: Returns a boolean that indicates whether the spell belongs to the home base."""
        return self.village == "home"


class Location:
    """Represents a Clash of Clans Location

    Attributes
    -----------
    id:
        :class:`str` - The location ID
    name:
        :class:`str` - The location name
    is_country:
        :class:`bool` - Indicates whether the location is a country
    country_code:
        :class:`str` - The shorthand country code, if the location is a country
    localised_name:
        :class:`str` - A localised name of the location. The extent of the use of this is unknown at present.
    """

    __slots__ = ("id", "name", "is_country", "country_code", "localised_name")

    def __str__(self):
        return self.name

    def __repr__(self):
        attrs = [
            ("id", self.id),
            ("name", self.name),
        ]
        return "<%s %s>" % (self.__class__.__name__, " ".join("%s=%r" % t for t in attrs),)

    def __eq__(self, other):
        return isinstance(other, self.__class__) and self.id == other.id

    def __init__(self, *, data):
        self._from_data(data)

    def _from_data(self, data: dict) -> None:
        # pylint: disable=invalid-name
        data_get = data.get

        self.id = data_get("id")
        self.name = data_get("name")
        self.is_country = data_get("isCountry")
        self.country_code = data_get("countryCode")
        self.localised_name = data_get("localizedName")


class League:
    """Represents a Clash of Clans League

    Attributes
    -----------
    id:
        :class:`str`: The league ID.
    name:
        :class:`str`: The league name.
    localised_name:
        :class:`str`: A localised name of the location. The extent of the use of this is unknown at present.
    localised_short_name:
        :class:`str`: A localised short name of the location. The extent of the use of this is unknown at present.
    icon:
        :class:`Icon`: The league's icon.
    """

    __slots__ = (
        "id",
        "name",
        "localised_short_name",
        "localised_name",
        "icon",
        "_client",
    )

    def __str__(self):
        return self.name

    def __repr__(self):
        attrs = [("id", self.id), ("name", self.name)]
        return "<%s %s>" % (self.__class__.__name__, " ".join("%s=%r" % t for t in attrs),)

    def __eq__(self, other):
        return isinstance(other, self.__class__) and self.id == other.id

    def __init__(self, *, data, client):
        self._client = client
        self._from_data(data)

    def _from_data(self, data: dict) -> None:
        # pylint: disable=invalid-name
        data_get = data.get

        self.id = data_get("id")
        self.name = data_get("name")
        self.localised_name = data_get("localizedName")
        self.localised_short_name = data_get("localizedShortName")
        self.icon = try_enum(Icon, data=data_get("iconUrls"), client=self._client)


class Season:
    """Represents a Clash of Clans Player's Season."""

    # pylint: disable=invalid-name

    __slots__ = ("rank", "trophies", "id")

    def __eq__(self, other):
        return (
            isinstance(other, self.__class__)
            and self.rank == other.rank
            and self.trophies == other.trophies
            and self.id == other.id
        )

    def __init__(self, *, data):
        self.rank = data.get("rank")
        self.trophies = data.get("trophies")
        self.id = data.get("id")


class LegendStatistics:
    """Represents the Legend Statistics for a player.

    Attributes
    -----------
    legend_trophies:
        :class:`int` - The player's legend trophies
    current_season:
        :class:`Season`: Legend statistics for this season.
    previous_season:
        :class:`Season`: Legend statistics for the previous season.
    best_season:
        :class:`Season`: Legend statistics for the player's best season.
    """

    __slots__ = ("legend_trophies", "current_season", "previous_season", "best_season")

    def __repr__(self):
        attrs = [
            ("legend_trophies", self.legend_trophies),
        ]
        return "<%s %s>" % (self.__class__.__name__, " ".join("%s=%r" % t for t in attrs),)

    def __eq__(self, other):
        return (
            isinstance(other, self.__class__)
            and self.best_season == other.best_season
            and self.current_season == other.current_season
        )

    def __init__(self, *, data):
        self.legend_trophies = data["legendTrophies"]
        self.current_season = try_enum(Season, data=data.get("currentSeason"))
        self.previous_season = try_enum(Season, data=data.get("previousSeason"))
        self.best_season = try_enum(Season, data=data.get("bestSeason"))


class Badge:
    """Represents a Clash Of Clans Badge.

    Attributes
    -----------
    small:
        :class:`str` - URL for a small sized badge (70x70).
    medium:
        :class:`str` - URL for a medium sized badge (200x200).
    large:
        :class:`str` - URL for a large sized badge (512x512).
    url:
        :class:`str` - Medium, the default URL badge size.
    """

    __slots__ = ("small", "medium", "large", "url", "_client")

    def __repr__(self):
        attrs = [
            ("url", self.url),
        ]
        return "<%s %s>" % (self.__class__.__name__, " ".join("%s=%r" % t for t in attrs),)

    def __init__(self, *, data, client):
        self._client = client

        self.small = data.get("small")
        self.medium = data.get("medium")
        self.large = data.get("large")

        self.url = self.medium

    async def save(self, filepath, size=None) -> int:
        """
        |coro|

        Save this badge as a file-like object.

        Parameters
        -----------
        filepath: :class:`os.PathLike`
            The filename to save the badge to.
        size: Optional[:class:`str`]
            Either ``small``, ``medium`` or ``large``. The default is ``medium``.

        Returns
        --------
        The number of bytes written: :class:`int`

        Raises
        ------
        :exc:`HTTPException`:
            Saving the badge failed.
        :exc:`NotFound`:
            The URL was not found.
        """
        sizes = {"small": self.small, "medium": self.medium, "large": self.large}

        if size and size in sizes.keys():
            url = sizes[size]
        else:
            url = self.medium

        data = await self._client.http.get_data_from_url(url)

        with open(filepath, "wb") as file:
            return file.write(data)


class Icon:
    """Represents a Clash Of Clans Icon.

    Attributes
    -----------
    tiny:
        :class:`str`: URL for a tiny sized icon (32x32).
    small:
        :class:`str`: URL for a small sized icon (72x72).
    medium:
        :class:`str`: URL for a medium sized icon (288x288).
    url:
        :class:`str`: ``small``, the default URL icon size
    """

    __slots__ = ("small", "medium", "tiny", "url", "_client")

    def __repr__(self):
        attrs = [
            ("url", self.url),
        ]
        return "<%s %s>" % (self.__class__.__name__, " ".join("%s=%r" % t for t in attrs),)

    def __init__(self, *, data, client):
        self._client = client

        self.tiny = data.get("tiny")
        self.small = data.get("small")
        self.medium = data.get("medium")

        self.url = self.medium

    async def save(self, filepath, size=None) -> int:
        """
        |coro|

        Save this icon as a file-like object.

        Parameters
        -----------
        filepath: :class:`os.PathLike`
            The filename to save the badge to.
        size: Optional[:class:`str`]
            Either ``tiny``, ``small`` or ``medium``. The default is ``small``.

        Returns
        --------
        :class:`int`: The number of bytes written.

        Raises
        ------
        :exc:`HTTPException`:
            Saving the badge failed.
        :exc:`NotFound`:
            The URL was not found.
        """
        sizes = {"tiny": self.tiny, "small": self.small, "medium": self.medium}

        if size and size in sizes.keys():
            url = sizes[size]
        else:
            url = self.medium

        data = await self._client.http.get_data_from_url(url)

        with open(filepath, "wb") as file:
            return file.write(data)


class Timestamp:
    """Represents a Clash of Clans Timestamp

    Attributes
    -----------
    raw_time:
        :class:`str`: The raw timestamp string (ISO8601) as given by the API.
    """

    __slots__ = ("raw_time", "_data")

    def __repr__(self):
        attrs = [("time", self.time), ("seconds_until", self.seconds_until)]
        return "<%s %s>" % (self.__class__.__name__, " ".join("%s=%r" % t for t in attrs),)

    def __eq__(self, other):
        return isinstance(other, self.__class__) and self.raw_time == other.raw_time

    def __lt__(self, other):
        if not isinstance(other, Timestamp) or not isinstance(self, Timestamp):
            return NotImplemented

        return self.time < other.time

    def __le__(self, other):
        less_than = Timestamp.__lt__(other, self)
        if less_than is NotImplemented:
            return NotImplemented
        return not less_than

    def __init__(self, *, data):
        self.raw_time = data

    @property
    def time(self) -> datetime:
        """:class:`datetime`: Returns the timestamp as a UTC datetime object."""
        return from_timestamp(self.raw_time)

    @property
    def now(self) -> datetime:
        """:class:`datetime`: Returns the time in UTC now as a datetime object."""
        return datetime.utcnow()

    @property
    def seconds_until(self) -> int:
        """:class:`int`: Returns the number of seconds until the timestamp. This may be negative."""
        delta = self.time - self.now
        return int(delta.total_seconds())


class Label:
    """Represents a clan or player label.

    Attributes
    -----------
    id:
        :class:`int`: The label's unique ID as given by the API.
    name:
        :class:`str`: The label's name.
    badge:
        :class:`Badge`: The label's badge.
    """

    __slots__ = ("id", "name", "_client", "badge")

    def __str__(self):
        return self.name

    def __repr__(self):
        attrs = [("id", self.id), ("name", self.name)]
        return "<%s %s>" % (self.__class__.__name__, " ".join("%s=%r" % t for t in attrs),)

    def __eq__(self, other):
        return isinstance(other, self.__class__) and self.id == other.id

    def __init__(self, *, data, client):
        # pylint: disable=invalid-name
        self._client = client

        self.id = data.get("id")
        self.name = data.get("name")
        self.badge = try_enum(Icon, data=data.get("iconUrls"), client=self._client)


<<<<<<< HEAD
        return try_enum(Badge, self._data.get("iconUrls"), http=self._http)


class WarLeague:
    """Represents a clan's CWL league.

=======
class WarLeague:
    """Represents a clan's CWL league.
>>>>>>> 4529261d
    Attributes
    -----------
    id: :class:`int`: The league's unique ID
    name: :class:`str`: The league's name, as it appears in-game."""

    __slots__ = (
        "id",
        "name",
    )

    def __init__(self, *, data):
        # pylint: disable=invalid-name
        self.id = data["id"]
        self.name = data["name"]

    def __repr__(self):
        return "<%s id=%s name=%s>" % (self.__class__.__name__, self.id, self.name)

    def __str__(self):
        return self.name

    def __eq__(self, other):
<<<<<<< HEAD
        return isinstance(other, WarLeague) and other.id == self.id
=======
        return isinstance(self, other.__class__) and other.id == self.id
>>>>>>> 4529261d
<|MERGE_RESOLUTION|>--- conflicted
+++ resolved
@@ -647,17 +647,8 @@
         self.badge = try_enum(Icon, data=data.get("iconUrls"), client=self._client)
 
 
-<<<<<<< HEAD
-        return try_enum(Badge, self._data.get("iconUrls"), http=self._http)
-
-
 class WarLeague:
     """Represents a clan's CWL league.
-
-=======
-class WarLeague:
-    """Represents a clan's CWL league.
->>>>>>> 4529261d
     Attributes
     -----------
     id: :class:`int`: The league's unique ID
@@ -680,8 +671,4 @@
         return self.name
 
     def __eq__(self, other):
-<<<<<<< HEAD
-        return isinstance(other, WarLeague) and other.id == self.id
-=======
-        return isinstance(self, other.__class__) and other.id == self.id
->>>>>>> 4529261d
+        return isinstance(self, other.__class__) and other.id == self.id