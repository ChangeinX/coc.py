--- conflicted
+++ resolved
@@ -23,54 +23,6 @@
 """
 import typing
 
-<<<<<<< HEAD
-from itertools import chain
-
-from .iterators import PlayerIterator
-from .miscmodels import EqualityComparable, try_enum, Location, Badge, Label, WarLeague
-from .utils import get, maybe_sort
-
-
-class Clan(EqualityComparable):
-    """Represents the most stripped down version of clan info.
-    All other clan classes inherit this.
-
-    Attributes
-    -----------
-    tag : str
-        The clan tag.
-    name : str
-        The clan name.
-    level:
-        :class:`int` - The clan level.
-    """
-
-    __slots__ = ("tag", "name", "level", "_data", "_http")
-
-    def __str__(self):
-        return self.name
-
-    def __repr__(self):
-        attrs = [
-            ("tag", self.tag),
-            ("name", self.name),
-        ]
-        return "<%s %s>" % (self.__class__.__name__, " ".join("%s=%r" % t for t in attrs),)
-
-    def __init__(self, *, data, http):
-        self._http = http
-        self._data = data
-        self.tag = data.get("tag")
-        self.name = data.get("name")
-        self.level = data.get("clanLevel")
-
-    @property
-    def badge(self):
-        """:class:`Badge` - The clan badges
-        """
-        return try_enum(Badge, self._data.get("badgeUrls"), http=self._http)
-=======
->>>>>>> 4529261d
 
 from .players import ClanMember
 from .miscmodels import try_enum, Location, Label, WarLeague
@@ -125,29 +77,6 @@
     """Represents a Clash of Clans clan.
 
     Attributes
-<<<<<<< HEAD
-    -----------
-    type:
-        :class:`str` - The clan type: open, closed, invite-only etc.
-    required_trophies:
-        :class:`int` - The required trophies to join
-    war_frequency:
-        :class:`str` - The war frequency of the clan
-    war_win_streak:
-        :class:`int` - The current war win streak of the clan
-    war_wins:
-        :class:`int` - The total war wins of the clan
-    war_ties:
-        :class:`int` - The total war ties of the clan
-    war_losses:
-        :class:`int` - The total war losses of the clan
-    public_war_log:
-        :class:`bool` - Indicates whether the war log is public
-    description:
-        :class:`str` - The clan description
-    war_league:
-        :class:`WarLeague` - the clan's CWL league name and ID.
-=======
     ----------
     type: :class:`str`
         The clan's type for accepting members.
@@ -188,7 +117,6 @@
         Ensure any overriding of this inherits from :class:`coc.ClanMember`.
     war_league: :class:`coc.WarLeague`
         The clan's CWL league.
->>>>>>> 4529261d
     """
 
     __slots__ = (
@@ -205,9 +133,6 @@
         "war_ties",
         "war_losses",
         "public_war_log",
-<<<<<<< HEAD
-        "description",
-=======
         "member_count",
         "_labels",
         "__iter_labels",
@@ -216,7 +141,6 @@
         "_client",
         "label_cls",
         "member_cls",
->>>>>>> 4529261d
         "war_league",
     )
 
@@ -225,21 +149,8 @@
         self.label_cls = Label
         self.member_cls = ClanMember
 
-<<<<<<< HEAD
-        self.type = data.get("type")
-        self.required_trophies = data.get("requiredTrophies")
-        self.war_frequency = data.get("warFrequency")
-        self.war_win_streak = data.get("warWinStreak")
-        self.war_wins = data.get("warWins")
-        self.war_ties = data.get("warTies")
-        self.war_losses = data.get("warLosses")
-        self.public_war_log = data.get("isWarLogPublic")
-        self.description = data.get("description", "")
-        self.war_league = try_enum(WarLeague, data.get("warLeague"))
-=======
         self._labels = None  # type: typing.Optional[list]
         self._members = None  # type: typing.Optional[dict]
->>>>>>> 4529261d
 
         self._from_data(data)
 
