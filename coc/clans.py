--- conflicted
+++ resolved
@@ -151,11 +151,8 @@
         "public_war_log",
         "member_count",
         "_labels",
-<<<<<<< HEAD
-=======
         "_members",
         "_districts",
->>>>>>> 825125e2
         "_client",
         "label_cls",
         "member_cls",
@@ -165,11 +162,8 @@
 
         "_cs_labels",
         "_cs_members",
-<<<<<<< HEAD
         "_cs_members_dict",
-=======
         "_cs_capital_districts",
->>>>>>> 825125e2
         "_iter_labels",
         "_iter_members",
         "_iter_capital_districts"
@@ -227,7 +221,6 @@
 
     @cached_property("_cs_members")
     def members(self) -> typing.List[ClanMember]:
-<<<<<<< HEAD
         """List[:class:`ClanMember`]: A list of members that belong to the clan."""
         return list(self.members_dict.values())
 
@@ -236,11 +229,6 @@
         """Dict[str, :class:`ClanMember`]: A dict of members that belong to the clan."""
         return {m.tag: m for m in self._iter_members}
 
-=======
-        """List[:class:`ClanMember`]: A :class:`List` of :class:`members` that belong to the clan."""
-        dict_members = self._members = {m.tag: m for m in self._iter_members}
-        return list(dict_members.values())
->>>>>>> 825125e2
 
     @cached_property("_cs_capital_districts")
     def capital_districts(self) -> typing.List[CapitalDistrict]:
