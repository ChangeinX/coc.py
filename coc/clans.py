"""
MIT License

Copyright (c) 2019-2020 mathsman5133

Permission is hereby granted, free of charge, to any person obtaining a copy
of this software and associated documentation files (the "Software"), to deal
in the Software without restriction, including without limitation the rights
to use, copy, modify, merge, publish, distribute, sublicense, and/or sell
copies of the Software, and to permit persons to whom the Software is
furnished to do so, subject to the following conditions:

The above copyright notice and this permission notice shall be included in all
copies or substantial portions of the Software.

THE SOFTWARE IS PROVIDED "AS IS", WITHOUT WARRANTY OF ANY KIND, EXPRESS OR
IMPLIED, INCLUDING BUT NOT LIMITED TO THE WARRANTIES OF MERCHANTABILITY,
FITNESS FOR A PARTICULAR PURPOSE AND NONINFRINGEMENT. IN NO EVENT SHALL THE
AUTHORS OR COPYRIGHT HOLDERS BE LIABLE FOR ANY CLAIM, DAMAGES OR OTHER
LIABILITY, WHETHER IN AN ACTION OF CONTRACT, TORT OR OTHERWISE, ARISING FROM,
OUT OF OR IN CONNECTION WITH THE SOFTWARE OR THE USE OR OTHER DEALINGS IN THE
SOFTWARE.
"""
import typing


from .players import ClanMember
from .miscmodels import try_enum, ChatLanguage, Location, Label, WarLeague, CapitalDistrict
from .utils import get, cached_property, correct_tag
from .abc import BaseClan


class RankedClan(BaseClan):
    """Represents the clan object returned by leader-board rankings.
    
    Attributes
    ----------
    tag: :class:`str`
        The clan's tag
    name: :class:`str`
        The clan's name
    badge: :class:`Badge`
        The clan's badge
    level: :class:`int`
        The clan's level.
    location: :class:`Location`
        The clan's location.
    member_count: :class:`int`
        The number of members in the clan.
    points: :class:`int`
        The clan's trophy-count. If retrieving info for capital or versus leader-boards, this will be ``None``.
    versus_points: :class:`int`
        The clan's versus trophy count. If retrieving info for regular or capital leader boards, this will be ``None``.
    capital_points: :class:`int`
        The clan's capital trophy count. If retrieving info for regular or versus leader boards, this will be ``None``.
    rank: :class:`int`
        The clan's rank in the leader board.
    previous_rank: :class:`int`
        The clan's rank in the previous season's leaderboard.
    """

    __slots__ = (
        "location",
        "member_count",
        "points",
        "versus_points",
        "capital_points",
        "rank",
        "previous_rank",
    )

    def __init__(self, *, data, client, **_):
        super().__init__(data=data, client=client)
        self._from_data(data)

    def _from_data(self, data: dict) -> None:
        data_get = data.get

        self.points: int = data_get("clanPoints")
        self.versus_points: int = data_get("clanVersusPoints")
        self.capital_points: int = data_get("clanCapitalPoints")
        self.member_count: int = data_get("members")
        self.location = try_enum(Location, data=data_get("location"))
        self.rank: int = data_get("rank")
        self.previous_rank: int = data_get("previousRank")


class Clan(BaseClan):
<<<<<<< HEAD
    """Represents a Clash of Clans clan.
    
=======
    """
    Represents a Clash of Clans clan.

>>>>>>> 765e48ec
    Attributes
    ----------
    tag: :class:`str`
        The clan's tag
    name: :class:`str`
        The clan's name
    badge: :class:`Badge`
        The clan's badge
    level: :class:`int`
        The clan's level.
    type: :class:`str`
        The clan's type for accepting members.
        This could be ``open``, ``inviteOnly`` or ``closed``.
    family_friendly: :class:`bool`
        Indicates the clan's family friendly status. This can be True if family friendly, or False if not.
    description: :class:`str`
        The clan's public description.
    location: :class:`Location`
        The clan's location.
    points: :class:`int`
        The clan's trophy count. This is calculated according to members' trophy counts.
    versus_points: :class:`int`
        The clan's versus trophy count. This is calculated according to members' versus trophy counts.
    capital_points: :class:`int`
        The clan's clan capital points. Unsure how this is calculated.
    required_trophies: :class:`int`
        The minimum trophies required to apply to this clan.
    required_townhall: :class:`int`
        The minimum townhall level required to apply to this clan.
    war_frequency: :class:`str`
        The frequency for when this clan goes to war.
        For example, this could be ``always``.
    war_win_streak: :class:`int`
        The clan's current war winning streak.
    war_wins: :class:`int`
        The number of wars the clan has won.
    war_ties: :class:`int`
        The number of wars the clan has tied.
    war_losses: :class:`int`
        The number of wars the clan has lost.
    public_war_log: :class:`bool`
        Indicates if the clan has a public war log.
        If this is ``False``, operations to find the clan's current
        war may raise :exc:`PrivateWarLog`.
    member_count: :class:`int`
        The number of members in the clan.
    label_cls: :class:`coc.Label`
        The type which the labels found in :attr:`Clan.labels` will be of.
        Ensure any overriding of this inherits from :class:`coc.Label`.
    member_cls: :class:`coc.ClanMember`
        The type which the members found in :attr:`Clan.members` will be of.
        Ensure any overriding of this inherits from :class:`coc.ClanMember`.
    capital_district_cls: :class:`coc.CapitalDistrict`
        The type which the clan capital districts found in
        :attr:`Clan.capital_districts` will be of. Ensure any overriding of
        this inherits from :class:`coc.CapitalDistrict`.
    war_league: :class:`coc.WarLeague`
        The clan's CWL league.
    capital_league: :class:`coc.WarLeague`
        The clan's Clan Capital league.
    """

    __slots__ = (
        "type",
        "family_friendly",
        "description",
        "location",
        "points",
        "versus_points",
        "capital_points",
        "required_trophies",
        "war_frequency",
        "war_win_streak",
        "war_wins",
        "war_ties",
        "war_losses",
        "public_war_log",
        "member_count",
        "_labels",
        "_members",
        "_districts",
        "_client",
        "label_cls",
        "member_cls",
        "capital_district_cls",
        "war_league",
        "capital_league",
        "chat_language",
        "required_townhall",

        "_cs_labels",
        "_cs_members",
        "_cs_members_dict",
        "_cs_capital_districts",
        "_iter_labels",
        "_iter_members",
        "_iter_capital_districts"
    )

    def __init__(self, *, data, client, **_):
        super().__init__(data=data, client=client)
        self.label_cls = Label
        self.member_cls = ClanMember
        self.capital_district_cls = CapitalDistrict

        self._from_data(data)

    def _from_data(self, data: dict) -> None:
        data_get = data.get

        self.points: int = data_get("clanPoints")
        self.versus_points: int = data_get("clanVersusPoints")
        self.capital_points: int = data_get("clanCapitalPoints")
        self.member_count: int = data_get("members")
        self.location = try_enum(Location, data=data_get("location"))

        # only available via /clans/{clanTag} or /clans endpoint
        self.type: str = data_get("type")
        self.family_friendly = data_get("isFamilyFriendly")
        self.required_trophies: int = data_get("requiredTrophies")
        self.war_frequency: str = data_get("warFrequency")
        self.war_win_streak: int = data_get("warWinStreak")
        self.war_wins: int = data_get("warWins")
        self.war_ties: int = data_get("warTies")
        self.war_losses: int = data_get("warLosses")
        self.public_war_log: bool = data_get("isWarLogPublic")
        self.description: str = data_get("description")
        self.war_league = try_enum(WarLeague, data=data_get("warLeague"))
        self.capital_league = try_enum(WarLeague, data=data_get("capitalLeague"))
        self.chat_language = try_enum(ChatLanguage, data=data_get("chatLanguage"))
        self.required_townhall = data_get("requiredTownhallLevel")

        label_cls = self.label_cls
        self._iter_labels = (label_cls(data=ldata, client=self._client) for ldata in data_get("labels", []))

        # update members globally. only available via /clans/{clanTag}
        member_cls = self.member_cls
        member_data = data.get("memberList", [])
        for rank, mdata in enumerate(sorted(member_data, key=lambda x: x["versusTrophies"], reverse=True), 1):
            mdata["versusRank"] = rank
        self._iter_members = (
            member_cls(data=mdata, client=self._client, clan=self) for mdata in member_data
        )

        capital_district_cls = self.capital_district_cls
        if data_get("clanCapital"):
            self._iter_capital_districts = (capital_district_cls(data=cddata, client=self._client) for cddata in
                                            data_get("clanCapital")["districts"])
        else:
            self._iter_capital_districts = ()

    @cached_property("_cs_labels")
    def labels(self) -> typing.List[Label]:
        """List[:class:`Label`]: A :class:`List` of :class:`Label`s that the clan has."""
        return list(self._iter_labels)

    @cached_property("_cs_members")
    def members(self) -> typing.List[ClanMember]:
        """List[:class:`ClanMember`]: A list of members that belong to the clan."""
        return list(self.members_dict.values())

    @cached_property("_cs_members_dict")
    def members_dict(self) -> typing.Dict[str, ClanMember]:
        """Dict[str, :class:`ClanMember`]: A dict of members that belong to the clan."""
        return {m.tag: m for m in self._iter_members}


    @cached_property("_cs_capital_districts")
    def capital_districts(self) -> typing.List[CapitalDistrict]:
        """List[:class:`CapitalDistrict`]: A :class:`List` of :class:`CapitalDistrict` that the clan has."""
        return list(self._iter_capital_districts)

    def get_member(self, tag: str) -> typing.Optional[ClanMember]:
        """Return a :class:`ClanMember` with the tag provided. Returns ``None`` if not found.
        
        Example
        --------
        .. code-block:: python3
        
            clan = await client.get_clan('clan_tag')
            member = clan.get_member('player_tag')
            
        Returns
        --------
        The member who matches the tag provided: Optional[:class:`ClanMember`]
        """
        tag = correct_tag(tag)
        if not self.members_dict:
            _ = self.members

        try:
            return self.members_dict[tag]
        except KeyError:
            return None

    def get_member_by(self, **attrs) -> typing.Optional[ClanMember]:
        """Returns the first :class:`ClanMember` that meets the attributes passed
        
        This search implements the :func:`coc.utils.get` function
        
        Example
        -------
        .. code-block:: python3
<<<<<<< HEAD
            clan = await client.get_clan("#clantag")
            
=======

            clan = await client.get_clan("#clantag")
>>>>>>> 765e48ec
            member = clan.get_member_by(name="Joe")
            member = clan.get_member_by(level=125)
            member = clan.get_member_by(role=coc.Role.elder)
            
        """
        return get(self.members, **attrs)<|MERGE_RESOLUTION|>--- conflicted
+++ resolved
@@ -32,7 +32,7 @@
 
 class RankedClan(BaseClan):
     """Represents the clan object returned by leader-board rankings.
-    
+
     Attributes
     ----------
     tag: :class:`str`
@@ -86,14 +86,9 @@
 
 
 class Clan(BaseClan):
-<<<<<<< HEAD
-    """Represents a Clash of Clans clan.
-    
-=======
     """
     Represents a Clash of Clans clan.
 
->>>>>>> 765e48ec
     Attributes
     ----------
     tag: :class:`str`
@@ -268,14 +263,14 @@
 
     def get_member(self, tag: str) -> typing.Optional[ClanMember]:
         """Return a :class:`ClanMember` with the tag provided. Returns ``None`` if not found.
-        
+
         Example
         --------
         .. code-block:: python3
-        
+
             clan = await client.get_clan('clan_tag')
             member = clan.get_member('player_tag')
-            
+
         Returns
         --------
         The member who matches the tag provided: Optional[:class:`ClanMember`]
@@ -291,22 +286,17 @@
 
     def get_member_by(self, **attrs) -> typing.Optional[ClanMember]:
         """Returns the first :class:`ClanMember` that meets the attributes passed
-        
+
         This search implements the :func:`coc.utils.get` function
-        
+
         Example
         -------
         .. code-block:: python3
-<<<<<<< HEAD
+
             clan = await client.get_clan("#clantag")
-            
-=======
-
-            clan = await client.get_clan("#clantag")
->>>>>>> 765e48ec
             member = clan.get_member_by(name="Joe")
             member = clan.get_member_by(level=125)
             member = clan.get_member_by(role=coc.Role.elder)
-            
+
         """
         return get(self.members, **attrs)